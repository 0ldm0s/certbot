--- conflicted
+++ resolved
@@ -50,12 +50,9 @@
         return True
     else:
         expanded = " expanded" if any(added) else ""
-<<<<<<< HEAD
-        logger.warn("Failed to find %s in%s PATH: %s", restart_cmd,
-                    expanded, path)
-=======
         logger.warning("Failed to find %s in%s PATH: %s", restart_cmd, expanded, path)
->>>>>>> a0f5809e
+        return False
+
         return False
 
 
