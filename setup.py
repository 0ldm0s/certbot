--- conflicted
+++ resolved
@@ -117,13 +117,9 @@
             'letsencrypt-renewer = letsencrypt.renewer:main',
         ],
         'letsencrypt.plugins': [
-<<<<<<< HEAD
-            'manual = letsencrypt.plugins.manual:ManualAuthenticator',
-=======
             'manual = letsencrypt.plugins.manual:Authenticator',
             # TODO: null should probably not be presented to the user
             'null = letsencrypt.plugins.null:Installer',
->>>>>>> 550d73e4
             'standalone = letsencrypt.plugins.standalone.authenticator'
             ':StandaloneAuthenticator',
         ],
