"""Revoker module to enable LE revocations.

The backend of this module would fit a database quite nicely, but in order to
minimize dependencies and maintain transparency, the class currently implements
its own storage system.  The number of certs that will likely be stored on any
given client might not warrant requiring a database.

"""
import collections
import csv
import logging
import os
import shutil

import Crypto.PublicKey.RSA
import M2Crypto

<<<<<<< HEAD
from letsencrypt.client import acme
from letsencrypt.client import errors
from letsencrypt.client import le_util

=======
from letsencrypt.acme import messages
from letsencrypt.acme import util as acme_util

from letsencrypt.client import crypto_util
from letsencrypt.client import display
from letsencrypt.client import interfaces
>>>>>>> 9d090017
from letsencrypt.client import network

from letsencrypt.client.display import display_util
from letsencrypt.client.display import revocation


class Revoker(object):
    """A revocation class for LE.

    .. todo:: Add a method to specify your own certificate for revocation - CLI

    :ivar network: Network object
    :type network: :class:`letsencrypt.client.network`

    :ivar installer: Installer object
    :type installer: :class:`~letsencrypt.client.interfaces.IInstaller`

    :ivar config: Configuration.
    :type config: :class:`~letsencrypt.client.interfaces.IConfig`

    """
    def __init__(self, installer, config, no_confirm=False):
        self.network = network.Network(config.server)
        self.installer = installer
        self.config = config
        self.no_confirm = no_confirm

        le_util.make_or_verify_dir(config.cert_key_backup, 0o700)

        # TODO: Find a better solution for this...
        self.list_path = os.path.join(config.cert_key_backup, "LIST")

    def safe_revoke(self, certs):
        """Confirm and revoke certificates.

<<<<<<< HEAD
        :param certs: certs intended to be revoked
        :type certs: :class:`letsencrypt.client.revoker.Cert`

        """
        success_list = []
        try:
            for cert in certs:
                if self.no_confirm or revocation.confirm_revocation(cert):
                    revoc = self._acme_revoke(
                        cert.backup_path, cert.backup_key_path)

                    if revoc is not None:
                        success_list.append(cert)
                        revocation.success_revocation(cert)
                    else:
                        # TODO: Display a nice explanation
                        pass
        finally:
            self._remove_certs_keys(success_list)

    def revoke_from_key(self, authkey):
        """Revoke all certificates under an authorized key.

        :param authkey: Authorized key used in previous transactions
        :type authkey: :class:`letsencrypt.client.le_util.Key`

        """
        certs = []
        with open(self.list_path, "r") as csvfile:
            csvreader = csv.reader(csvfile)
            for row in csvreader:
                # idx, cert, key
                # Add all keys that match to marked list
                # TODO: This doesn't account for padding in the file that might
                #   differ. This should only consider the key material.
                # Note: The key can be different than the pub key found in the
                #    certificate.
                _, b_k = self._row_to_backup(row)
                if authkey.pem == open(b_k).read():
                    certs.append(Cert.fromrow(row))
=======
        :returns: ACME "revocation" message.
        :rtype: :class:`letsencrypt.acme.message.Revocation`

        """
        certificate = acme_util.ComparableX509(
            M2Crypto.X509.load_cert(cert["backup_cert_file"]))
        with open(cert["backup_key_file"], 'rU') as backup_key_file:
            key = Crypto.PublicKey.RSA.importKey(backup_key_file.read())

        revocation = self.network.send_and_receive_expected(
            messages.RevocationRequest.create(
                certificate=certificate, key=key),
            messages.Revocation)
>>>>>>> 9d090017

        self.safe_revoke(certs)

    def revoke_from_cert(self, cert_path):
        """Revoke a certificate by specifying a file path.

        :param str cert_path: path to ACME certificate in pem form

        """
        # Locate the correct certificate (do not rely on filename)
        cert_to_revoke = Cert(cert_path)

        with open(self.list_path, "r") as csvfile:
            csvreader = csv.reader(csvfile)
            for row in csvreader:
                cert = Cert.fromrow(row)

                # This uses md5 but it doesn't matter and it is easier to read
                if cert.get_fingerprint() == cert_to_revoke.get_fingerprint():
                    self.safe_revoke([cert])

    def _acme_revoke(self, cert_path, key_path):
        """Revoke the certificate with the ACME server.

        :param str cert_path: path to certificate file
        :param str key_path: path to associated private key or authorized key

        :returns: TODO

        """
        try:
            cert_der = M2Crypto.X509.load_cert(cert_path).as_der()
            with open(key_path, "rU") as backup_key_file:
                key = backup_key_file.read()

        # If either of the files don't exist... or are corrupted
        except (OSError, IOError, M2Crypto.X509.X509Error):
            return None

        # TODO: Catch error associated with already revoked and proceed.
        return self.network.send_and_receive_expected(
            acme.revocation_request(cert_der, key), "revocation")

    def display_menu(self):
        """List trusted Let's Encrypt certificates."""

        if not os.path.isfile(self.list_path):
            logging.info(
                "You don't have any certificates saved from letsencrypt")
            return

<<<<<<< HEAD
        csha1_vhlist = self._get_installed_locations()
        certs = self._populate_saved_certs(csha1_vhlist)
=======
        c_sha1_vh = {}
        for (cert, _, path) in self.installer.get_all_certs_keys():
            try:
                c_sha1_vh[acme_util.ComparableX509(M2Crypto.X509.load_cert(
                    cert).get_fingerprint(md='sha1'))] = path
            except M2Crypto.X509.X509Error:
                continue
>>>>>>> 9d090017

        if certs:
            cert = revocation.choose_certs(certs)
            self.revoke_from_interface(cert)
            # Recursive...
            self.display_menu()
        else:
            logging.info(
                "There are not any trusted Let's Encrypt "
                "certificates for this server.")

    def _populate_saved_certs(self, csha1_vhlist):
        # pylint: disable=no-self-use
        """Populate a list of all the saved certs.

        It is important to read from the file rather than the directory.
        We assume that the LIST file is the master record and depending on
        program crashes, this may differ from what is actually in the directory.
        Namely, additional certs/keys may exist.  There should never be any
        certs/keys in the LIST that don't exist in the directory however.

        """
        certs = []
        with open(self.list_path, "rb") as csvfile:
            csvreader = csv.reader(csvfile)
            # idx, orig_cert, orig_key
            for row in csvreader:
                cert = Cert.fromrow(row)

                # If we were able to find the cert installed... update status
                cert.installed = csha1_vhlist.get(cert.get_fingerprint(), [])

                certs.append(cert)

        return certs

    def _get_installed_locations(self):
        """Get installed locations of certificates

        :returns: cert sha1 fingerprint -> :class:`list` of vhosts where
            the certificate is installed.

        """
        csha1_vhlist = {}

        if self.installer is None:
            return csha1_vhlist

        for (cert_path, _, path) in self.installer.get_all_certs_keys():
            try:
                cert_sha1 = M2Crypto.X509.load_cert(
                    cert_path).get_fingerprint(md="sha1")
                if cert_sha1 in csha1_vhlist:
                    csha1_vhlist[cert_sha1].append(path)
                else:
                    csha1_vhlist[cert_sha1] = [path]
            except (IOError, M2Crypto.X509.X509Error):
                continue

        return csha1_vhlist

    def _remove_certs_keys(self, cert_list):  # pylint: disable=no-self-use
        """Remove certificate and key.

        :param list cert_list: each is of type
            :class:`letsencrypt.client.revoker.Cert`

        """
        # This must occur first, LIST is the official key
        self._remove_certs_from_list(cert_list)

        # Remove files
        for cert in cert_list:
            os.remove(cert.backup_path)
            os.remove(cert.backup_key_path)

    def _remove_certs_from_list(self, cert_list):  # pylint: disable=no-self-use
        """Remove a certificate from the LIST file.

        :param list cert_list: each is of type
            :class:`letsencrypt.client.revoker.Cert`

        """
        list_path2 = os.path.join(self.config.cert_key_backup, "LIST.tmp")

        idx = 0
        with open(self.list_path, "rb") as orgfile:
            csvreader = csv.reader(orgfile)
            with open(list_path2, "wb") as newfile:
                csvwriter = csv.writer(newfile)

                for row in csvreader:
                    if row != cert_list[idx].get_row():
                        csvwriter.writerow(row)
                    else:
                        idx += 1

        if idx != len(cert_list):
            errors.LetsEncryptRevokerError("Did not find all cert_list items")

        shutil.copy2(list_path2, self.list_path)
        os.remove(list_path2)

    def _row_to_backup(self, row):
        """Convenience function

        :param list row: csv file row 'idx', 'cert_path', 'key_path'

        :returns: tuple of the form ('backup_cert_path', 'backup_key_path')
        :rtype: tuple

        """
        return (self._get_backup(self.config.cert_key_backup, row[0], row[1]),
                self._get_backup(self.config.cert_key_backup, row[0], row[2]))

    @classmethod
    def store_cert_key(cls, cert_path, key_path, config, encrypt=False):
        """Store certificate key. (Used to allow quick revocation)

        :param str cert_path: Path to a certificate file.
        :param key_path: Authorized key for certificate
        :type key_path: :class:`letsencrypt.client.le_util.Key`
        :ivar config: Configuration.
        :type config: :class:`~letsencrypt.client.interfaces.IConfig`

        :param bool encrypt: Should the certificate key be encrypted?

        :returns: True if key file was stored successfully, False otherwise.
        :rtype: bool

        """
        list_path = (config.cert_key_backup, "LIST")
        le_util.make_or_verify_dir(config.cert_key_backup, 0o700)

        if encrypt:
            logging.error(
                "Unfortunately securely storing the certificates/"
                "keys is not yet available. Stay tuned for the "
                "next update!")
            return False

        cls._catalog_files(
            config.cert_key_backup, cert_path, key_path, list_path)

        return True

    @classmethod
    def _catalog_files(cls, backup_dir, cert_path, key_path, list_path):
        if os.path.isfile(list_path):
            with open(list_path, "r+b") as csvfile:
                csvreader = csv.reader(csvfile)

                # Find the highest index in the file
                for row in csvreader:
                    idx = int(row[0]) + 1
                csvwriter = csv.writer(csvfile)
                # You must move the files before appending the row
                cls._copy_files(backup_dir, idx, cert_path, key_path)
                csvwriter.writerow([str(idx), cert_path, key_path])

        else:
            with open(list_path, "wb") as csvfile:
                csvwriter = csv.writer(csvfile)
                # You must move the files before appending the row
                cls._copy_files(backup_dir, "0", cert_path, key_path)
                csvwriter.writerow(["0", cert_path, key_path])

    @classmethod
    def _copy_files(cls, backup_dir, idx, cert_path, key_path):
        shutil.copy2(cert_path, cls._get_backup(backup_dir, idx, cert_path))
        shutil.copy2(key_path, cls._get_backup(backup_dir, idx, key_path))

    @classmethod
    def _get_backup(cls, backup_dir, idx, orig_path):
        return os.path.join(
            backup_dir, "{name}_{idx}".format(
                name=os.path.basename(orig_path), idx=str(idx)))


class Cert(object):
    """Cert object used for Revocation convenience.

    :ivar cert: M2Crypto X509 cert
    :type cert: :class:`M2Crypto.X509`

    :ivar int idx: convenience index used for listing
    :ivar orig: (`str` original certificate filepath, `str` status)
    :type orig: PathStatus
    :ivar orig_key: named tuple with(`str` original auth key path, `str` status)
    :type orig_key: :class:`PathStatus`
    :ivar str backup_path: backup filepath of the certificate
    :ivar str backup_key_path: backup filepath of the authorized key

    :ivar list installed: `list` of `str` describing all locations the cert
        is installed

    """
    PathStatus = collections.namedtuple("PathStatus", "path status")
    """Convenience container to hold path and status info"""

    def __init__(self, cert_path):
        """Cert initialization

        :param str cert_filepath: Name of file containing certificate in
            PEM format.

        """
        try:
            self.cert = M2Crypto.X509.load_cert(cert_path)
        except (IOError, M2Crypto.X509.X509Error):
            raise errors.LetsEncryptRevokerError(
                "Error loading certificate: %s" % cert_path)

        self.idx = -1

        self.orig = None
        self.orig_key = None
        self.backup_path = ""
        self.backup_key_path = ""

        self.installed = ["Unknown"]

    @classmethod
    def fromrow(cls, row, backup_dir):
        """Initialize Cert from a csv row."""
        idx = int(row[0])
        backup = Revoker._get_backup(backup_dir, idx, row[1])
        backup_key = Revoker._get_backup(backup_dir, idx, row[2])

        obj = cls(backup)
        obj.add_meta(idx, row[1], row[2], backup, backup_key)

    def get_row(self):
        """Returns a list in CSV format."""
        return [str(self.idx), self.orig, self.orig_key]

    def add_meta(self, idx, orig, orig_key, backup, backup_key):
        """Add meta data to cert

        :param int idx: convenience index for revoker
        :param tuple orig: (`str` original certificate filepath, `str` status)
        :param tuple orig_key: (`str` original auth key path, `str` status)
        :param str backup: backup certificate filepath
        :param str backup_key: backup key filepath

        """
        deleted_msg = "This file has been moved or deleted"
        changed_msg = "This file has changed"
        status = ""
        key_status = ""

        # Verify original cert path
        if not os.path.isfile(orig):
            status = deleted_msg
        else:
            o_cert = M2Crypto.X509.load_cert(orig)
            if self.get_fingerprint() != o_cert.get_fingerprint(md="sha1"):
                status = changed_msg

        # Verify original key path
        if not os.path.isfile(orig_key):
            key_status = deleted_msg
        else:
            with open(orig_key, "r") as fd:
                key_pem = fd.read()
            with open(backup_key, "r") as fd:
                backup_key_pem = fd.read()
            if key_pem != backup_key_pem:
                key_status = changed_msg

        self.idx = idx
        self.orig = Cert.PathStatus(orig, status)
        self.orig_key = Cert.PathStatus(orig_key, key_status)
        self.backup_path = backup
        self.backup_key_path = backup_key

    def get_installed_msg(self):
        """Access installed message."""
        return ", ".join(self.installed)

    def get_subject(self):
        """Get subject."""
        return self.cert.get_subject().as_text()

    def get_cn(self):
        """Get common name."""
        return self.cert.get_subject().CN

    def get_issuer(self):
        """Get issuer."""
        return self.cert.get_issuer().as_text()

    def get_fingerprint(self):
        """Get sha1 fingerprint."""
        return self.cert.get_fingerprint(md="sha1")

    def get_not_before(self):
        """Get not_valid_before field."""
        return self.cert.get_not_before().get_datetime()

    def get_not_after(self):
        """Get not_valid_after field."""
        return self.cert.get_not_after().get_datetime()

    def get_serial(self):
        """Get serial number."""
        self.cert.get_serial_number()

    def get_pub_key(self):
        """Get public key size."""
        # .. todo:: M2Crypto doesn't support ECC, this will have to be updated
        return "RSA " + str(self.cert.get_pubkey().size() * 8)

    def get_san(self):
        """Get subject alternative name if available."""
        try:
            return self.cert.get_ext("subjectAltName").get_value()
        except LookupError:
            return ""

    def __str__(self):
        text = []
        text.append("Subject: %s" % self.get_subject())
        text.append("SAN: %s" % self.get_san())
        text.append("Issuer: %s" % self.get_issuer())
        text.append("Public Key: %s" % self.get_pub_key())
        text.append("Not Before: %s" % str(self.get_not_before()))
        text.append("Not After: %s" % str(self.get_not_after()))
        text.append("Serial Number: %s" % self.get_serial())
        text.append("SHA1: %s" % self.get_fingerprint())
        text.append("Installed: %s" % self.get_installed_msg())
        return os.linesep.join(text)

    def pretty_print(self):
        """Nicely frames a cert str"""
        frame = "-" * (display_util.WIDTH - 4) + os.linesep
        return "{frame}{cert}{frame}".format(frame=frame, cert=str(self))

<|MERGE_RESOLUTION|>--- conflicted
+++ resolved
@@ -15,19 +15,11 @@
 import Crypto.PublicKey.RSA
 import M2Crypto
 
-<<<<<<< HEAD
-from letsencrypt.client import acme
+from letsencrypt.acme import messages
+from letsencrypt.acme import util as acme_util
+
 from letsencrypt.client import errors
 from letsencrypt.client import le_util
-
-=======
-from letsencrypt.acme import messages
-from letsencrypt.acme import util as acme_util
-
-from letsencrypt.client import crypto_util
-from letsencrypt.client import display
-from letsencrypt.client import interfaces
->>>>>>> 9d090017
 from letsencrypt.client import network
 
 from letsencrypt.client.display import display_util
@@ -63,7 +55,6 @@
     def safe_revoke(self, certs):
         """Confirm and revoke certificates.
 
-<<<<<<< HEAD
         :param certs: certs intended to be revoked
         :type certs: :class:`letsencrypt.client.revoker.Cert`
 
@@ -104,21 +95,6 @@
                 _, b_k = self._row_to_backup(row)
                 if authkey.pem == open(b_k).read():
                     certs.append(Cert.fromrow(row))
-=======
-        :returns: ACME "revocation" message.
-        :rtype: :class:`letsencrypt.acme.message.Revocation`
-
-        """
-        certificate = acme_util.ComparableX509(
-            M2Crypto.X509.load_cert(cert["backup_cert_file"]))
-        with open(cert["backup_key_file"], 'rU') as backup_key_file:
-            key = Crypto.PublicKey.RSA.importKey(backup_key_file.read())
-
-        revocation = self.network.send_and_receive_expected(
-            messages.RevocationRequest.create(
-                certificate=certificate, key=key),
-            messages.Revocation)
->>>>>>> 9d090017
 
         self.safe_revoke(certs)
 
@@ -160,7 +136,9 @@
 
         # TODO: Catch error associated with already revoked and proceed.
         return self.network.send_and_receive_expected(
-            acme.revocation_request(cert_der, key), "revocation")
+            messages.RevocationRequest.create(
+                certificate=certificate, key=key),
+            messages.Revocation)
 
     def display_menu(self):
         """List trusted Let's Encrypt certificates."""
@@ -170,18 +148,8 @@
                 "You don't have any certificates saved from letsencrypt")
             return
 
-<<<<<<< HEAD
         csha1_vhlist = self._get_installed_locations()
         certs = self._populate_saved_certs(csha1_vhlist)
-=======
-        c_sha1_vh = {}
-        for (cert, _, path) in self.installer.get_all_certs_keys():
-            try:
-                c_sha1_vh[acme_util.ComparableX509(M2Crypto.X509.load_cert(
-                    cert).get_fingerprint(md='sha1'))] = path
-            except M2Crypto.X509.X509Error:
-                continue
->>>>>>> 9d090017
 
         if certs:
             cert = revocation.choose_certs(certs)
