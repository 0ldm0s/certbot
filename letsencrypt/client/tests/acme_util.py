--- conflicted
+++ resolved
@@ -88,28 +88,5 @@
             renewal_chall.append(i)
 
     # Gen combos for 1 of each type
-<<<<<<< HEAD
-    for i in range(len(dv_chall)):
-        for j in range(len(renewal_chall)):
-            combos.append([i, j])
-
-    return combos
-=======
     return [[i, j] for i in xrange(len(dv_chall))
-            for j in xrange(len(renewal_chall))]
-
-def get_chall_msg(iden, nonce, challenges, combos=None):
-    """Produce an ACME challenge message."""
-    chall_msg = {
-        "type": "challenge",
-        "sessionID": iden,
-        "nonce": nonce,
-        "challenges": challenges
-    }
-
-    if combos is None:
-        return chall_msg
-
-    chall_msg["combinations"] = combos
-    return chall_msg
->>>>>>> 050c2991
+            for j in xrange(len(renewal_chall))]