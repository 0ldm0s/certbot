--- conflicted
+++ resolved
@@ -7,12 +7,7 @@
 import M2Crypto
 
 from letsencrypt.client import challenge_util
-<<<<<<< HEAD
-from letsencrypt.client import CONFIG
-=======
 from letsencrypt.client import constants
-from letsencrypt.client import client
->>>>>>> 92dae393
 from letsencrypt.client import le_util
 
 
